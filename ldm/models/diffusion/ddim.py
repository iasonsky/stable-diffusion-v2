"""SAMPLING ONLY."""

import torch
import numpy as np
from tqdm import tqdm

from ldm.modules.diffusionmodules.util import make_ddim_sampling_parameters, make_ddim_timesteps, noise_like, extract_into_tensor


class DDIMSampler(object):
    def __init__(self, model, schedule="linear", device=torch.device("cuda"), **kwargs):
        super().__init__()
        self.model = model
        self.ddpm_num_timesteps = model.num_timesteps
        self.schedule = schedule
        self.device = device
        self.ddim_eta = 0.0

    def register_buffer(self, name, attr):
        if type(attr) == torch.Tensor:
            if attr.device != self.device:
                attr = attr.to(self.device)
        setattr(self, name, attr)

    def make_schedule(self, ddim_num_steps, ddim_discretize="uniform", ddim_eta=0., verbose=True):
        self.ddim_timesteps = make_ddim_timesteps(ddim_discr_method=ddim_discretize, num_ddim_timesteps=ddim_num_steps,
                                                  num_ddpm_timesteps=self.ddpm_num_timesteps,verbose=verbose)
        alphas_cumprod = self.model.alphas_cumprod
        assert alphas_cumprod.shape[0] == self.ddpm_num_timesteps, 'alphas have to be defined for each timestep'
        to_torch = lambda x: x.clone().detach().to(torch.float32).to(self.model.device)

        self.register_buffer('betas', to_torch(self.model.betas))
        self.register_buffer('alphas_cumprod', to_torch(alphas_cumprod))
        self.register_buffer('alphas_cumprod_prev', to_torch(self.model.alphas_cumprod_prev))

        # calculations for diffusion q(x_t | x_{t-1}) and others
        self.register_buffer('sqrt_alphas_cumprod', to_torch(np.sqrt(alphas_cumprod.cpu())))
        self.register_buffer('sqrt_one_minus_alphas_cumprod', to_torch(np.sqrt(1. - alphas_cumprod.cpu())))
        self.register_buffer('log_one_minus_alphas_cumprod', to_torch(np.log(1. - alphas_cumprod.cpu())))
        self.register_buffer('sqrt_recip_alphas_cumprod', to_torch(np.sqrt(1. / alphas_cumprod.cpu())))
        self.register_buffer('sqrt_recipm1_alphas_cumprod', to_torch(np.sqrt(1. / alphas_cumprod.cpu() - 1)))

        # ddim sampling parameters
        ddim_sigmas, ddim_alphas, ddim_alphas_prev = make_ddim_sampling_parameters(alphacums=alphas_cumprod.cpu(),
                                                                                   ddim_timesteps=self.ddim_timesteps,
                                                                                   eta=ddim_eta,verbose=verbose)
        self.register_buffer('ddim_sigmas', ddim_sigmas)
        self.register_buffer('ddim_alphas', ddim_alphas)
        self.register_buffer('ddim_alphas_prev', ddim_alphas_prev)
        self.register_buffer('ddim_sqrt_one_minus_alphas', np.sqrt(1. - ddim_alphas))
        sigmas_for_original_sampling_steps = ddim_eta * torch.sqrt(
            (1 - self.alphas_cumprod_prev) / (1 - self.alphas_cumprod) * (
                        1 - self.alphas_cumprod / self.alphas_cumprod_prev))
        self.register_buffer('ddim_sigmas_for_original_num_steps', sigmas_for_original_sampling_steps)
        self.ddim_eta = ddim_eta

    # @torch.no_grad()
    def sample(self,
               S,
               batch_size,
               shape,
               conditioning=None,
               callback=None,
               normals_sequence=None,
               img_callback=None,
               quantize_x0=False,
               eta=0.,
               mask=None,
               x0=None,
               temperature=1.,
               noise_dropout=0.,
               score_corrector=None,
               corrector_kwargs=None,
               verbose=True,
               x_T=None,
               log_every_t=100,
               unconditional_guidance_scale=1.,
               unconditional_conditioning=None, # this has to come in the same format as the conditioning, # e.g. as encoded tokens, ...
               dynamic_threshold=None,
               ucg_schedule=None,
               # PNO specific args
               enable_grad=False,
               optimizable_intermediate_noises=None,
               **kwargs
               ):
        # print(f"<> [sample] Gradient is enabled: {torch.is_grad_enabled()}")
        if conditioning is not None:
            if isinstance(conditioning, dict):
                ctmp = conditioning[list(conditioning.keys())[0]]
                while isinstance(ctmp, list): ctmp = ctmp[0]
                cbs = ctmp.shape[0]
                if cbs != batch_size:
                    print(f"Warning: Got {cbs} conditionings but batch-size is {batch_size}")

            elif isinstance(conditioning, list):
                for ctmp in conditioning:
                    if ctmp.shape[0] != batch_size:
                        print(f"Warning: Got {cbs} conditionings but batch-size is {batch_size}")

            else:
                if conditioning.shape[0] != batch_size:
                    print(f"Warning: Got {conditioning.shape[0]} conditionings but batch-size is {batch_size}")

        self.make_schedule(ddim_num_steps=S, ddim_eta=eta, verbose=verbose)
        # sampling
        C, H, W = shape
        size = (batch_size, C, H, W)
        print(f'Data shape for DDIM sampling is {size}, eta {eta}')

        samples, intermediates = self.ddim_sampling(conditioning, size,
                                                    callback=callback,
                                                    img_callback=img_callback,
                                                    quantize_denoised=quantize_x0,
                                                    mask=mask, x0=x0,
                                                    ddim_use_original_steps=False,
                                                    noise_dropout=noise_dropout,
                                                    temperature=temperature,
                                                    score_corrector=score_corrector,
                                                    corrector_kwargs=corrector_kwargs,
                                                    x_T=x_T,
                                                    log_every_t=log_every_t,
                                                    unconditional_guidance_scale=unconditional_guidance_scale,
                                                    unconditional_conditioning=unconditional_conditioning,
                                                    dynamic_threshold=dynamic_threshold,
                                                    ucg_schedule=ucg_schedule,
                                                    enable_grad=enable_grad,
                                                    optimizable_intermediate_noises=optimizable_intermediate_noises,
                                                    )
        return samples, intermediates

    # @torch.no_grad()
    def ddim_sampling(self, cond, shape,
                      x_T=None, ddim_use_original_steps=False,
                      callback=None, timesteps=None, quantize_denoised=False,
                      mask=None, x0=None, img_callback=None, log_every_t=100,
                      temperature=1., noise_dropout=0., score_corrector=None, corrector_kwargs=None,
                      unconditional_guidance_scale=1., unconditional_conditioning=None, dynamic_threshold=None,
                      ucg_schedule=None, enable_grad=False, optimizable_intermediate_noises=None,):
        
        # print(f"<><> [ddim_sampling] Gradient is enabled: {torch.is_grad_enabled()}")
        device = self.model.betas.device
        b = shape[0]

<<<<<<< HEAD
        iterator = tqdm(time_range, desc='DDIM Sampler', total=total_steps)

        for i, step in enumerate(iterator):
            index = total_steps - i - 1
            print(f"DEBUG: DDIM sampling at step {i}, index {index}, total_steps {total_steps}")
            ts = torch.full((b,), step, device=device, dtype=torch.long)

            if mask is not None:
                assert x0 is not None
                img_orig = self.model.q_sample(x0, ts)  # TODO: deterministic forward pass?
                img = img_orig * mask + (1. - mask) * img

            if ucg_schedule is not None:
                assert len(ucg_schedule) == len(time_range)
                unconditional_guidance_scale = ucg_schedule[i]

            outs = self.p_sample_ddim(img, cond, ts, index=index, use_original_steps=ddim_use_original_steps,
                                      quantize_denoised=quantize_denoised, temperature=temperature,
                                      noise_dropout=noise_dropout, score_corrector=score_corrector,
                                      corrector_kwargs=corrector_kwargs,
                                      unconditional_guidance_scale=unconditional_guidance_scale,
                                      unconditional_conditioning=unconditional_conditioning,
                                      dynamic_threshold=dynamic_threshold)
            img, pred_x0 = outs
            if callback: callback(i)
            if img_callback: img_callback(pred_x0, i)

            if index % log_every_t == 0 or index == total_steps - 1:
                intermediates['x_inter'].append(img)
                intermediates['pred_x0'].append(pred_x0)
=======
        
        context_manager = torch.enable_grad if enable_grad else torch.no_grad
        with context_manager(): # Add this context manager
            if x_T is None:
                img = torch.randn(shape, device=device)
            else:
                img = x_T

            if timesteps is None:
                timesteps = self.ddpm_num_timesteps if ddim_use_original_steps else self.ddim_timesteps
            elif timesteps is not None and not ddim_use_original_steps:
                subset_end = int(min(timesteps / self.ddim_timesteps.shape[0], 1) * self.ddim_timesteps.shape[0]) - 1
                timesteps = self.ddim_timesteps[:subset_end]

            intermediates = {'x_inter': [img], 'pred_x0': [img]}
            time_range = reversed(range(0,timesteps)) if ddim_use_original_steps else np.flip(timesteps)
            total_steps = timesteps if ddim_use_original_steps else timesteps.shape[0]
            print(f"Running DDIM Sampling with {total_steps} timesteps")

            # iterator = tqdm(time_range, desc='DDIM Sampler', total=total_steps)
            iterator = tqdm(time_range, desc='DDIM Sampler', total=total_steps) if not enable_grad else time_range

            for i, step in enumerate(iterator):
                index = total_steps - i - 1
                ts = torch.full((b,), step, device=device, dtype=torch.long)

                if mask is not None:
                    assert x0 is not None
                    img_orig = self.model.q_sample(x0, ts)  # TODO: deterministic forward pass?
                    img = img_orig * mask + (1. - mask) * img

                if ucg_schedule is not None:
                    assert len(ucg_schedule) == len(time_range)
                    unconditional_guidance_scale = ucg_schedule[i]

                # PNO: Determine current_intermediate_noise_slice
                current_intermediate_noise_slice = None
                if optimizable_intermediate_noises is not None and self.ddim_eta > 0:
                    # optimizable_intermediate_noises is [DDIM_STEPS, C, H, W]
                    # The loop here iterates from S-1 down to 0 for 'index'
                    # If optimizable_intermediate_noises is ordered from step 0 to S-1,
                    # then optimizable_intermediate_noises[i] is correct (as i goes 0 to S-1).
                    if i < optimizable_intermediate_noises.shape[0]:
                        current_intermediate_noise_slice = optimizable_intermediate_noises[i]

                outs = self.p_sample_ddim(img, cond, ts, index=index, use_original_steps=ddim_use_original_steps,
                                        quantize_denoised=quantize_denoised, temperature=temperature,
                                        noise_dropout=noise_dropout, score_corrector=score_corrector,
                                        corrector_kwargs=corrector_kwargs,
                                        unconditional_guidance_scale=unconditional_guidance_scale,
                                        unconditional_conditioning=unconditional_conditioning,
                                        # PNO specific args
                                        enable_grad=enable_grad, # Pass through
                                        optimizable_noise_slice=current_intermediate_noise_slice, # Pass through
                                        dynamic_threshold=dynamic_threshold)
                img, pred_x0 = outs
                if callback: callback(i)
                if img_callback: img_callback(pred_x0, i)

                if index % log_every_t == 0 or index == total_steps - 1:
                    intermediates['x_inter'].append(img)
                    intermediates['pred_x0'].append(pred_x0)
>>>>>>> 569d7c1d

        return img, intermediates

    # @torch.no_grad()
    def p_sample_ddim(self, x, c, t, index, repeat_noise=False, use_original_steps=False, quantize_denoised=False,
                      temperature=1., noise_dropout=0., score_corrector=None, corrector_kwargs=None,
                      unconditional_guidance_scale=1., unconditional_conditioning=None,
<<<<<<< HEAD
                      dynamic_threshold=None, timestep_fraction=None):
        b, *_, device = *x.shape, x.device

        # Calculate timestep fraction for conditioning
        total_steps = self.ddpm_num_timesteps if use_original_steps else self.ddim_timesteps.shape[0]
        timestep_fraction = float(index) / float(total_steps - 1)  # Normalize to [0, 1]

        if unconditional_conditioning is None or unconditional_guidance_scale == 1.:
            # Pass timestep fraction to the model's apply_model function
            model_output = self.model.apply_model(x, t, c, timestep_fraction=timestep_fraction)
        else:
            print("We get in here 2")
            x_in = torch.cat([x] * 2)
            t_in = torch.cat([t] * 2)
            if isinstance(c, dict):
                assert isinstance(unconditional_conditioning, dict)
                c_in = dict()
                for k in c:
                    if isinstance(c[k], list):
                        c_in[k] = [torch.cat([
                            unconditional_conditioning[k][i],
                            c[k][i]]) for i in range(len(c[k]))]
                    else:
                        c_in[k] = torch.cat([
                                unconditional_conditioning[k],
                                c[k]])
            elif isinstance(c, list):
                c_in = list()
                assert isinstance(unconditional_conditioning, list)
                for i in range(len(c)):
                    c_in.append(torch.cat([unconditional_conditioning[i], c[i]]))
            else:
                c_in = torch.cat([unconditional_conditioning, c])
            model_uncond, model_t = self.model.apply_model(x_in, t_in, c_in, timestep_fraction=timestep_fraction).chunk(2)
            model_output = model_uncond + unconditional_guidance_scale * (model_t - model_uncond)

        if self.model.parameterization == "v":
            e_t = self.model.predict_eps_from_z_and_v(x, t, model_output)
        else:
            e_t = model_output

        if score_corrector is not None:
            assert self.model.parameterization == "eps", 'not implemented'
            e_t = score_corrector.modify_score(self.model, e_t, x, t, c, **corrector_kwargs)

        alphas = self.model.alphas_cumprod if use_original_steps else self.ddim_alphas
        alphas_prev = self.model.alphas_cumprod_prev if use_original_steps else self.ddim_alphas_prev
        sqrt_one_minus_alphas = self.model.sqrt_one_minus_alphas_cumprod if use_original_steps else self.ddim_sqrt_one_minus_alphas
        sigmas = self.model.ddim_sigmas_for_original_num_steps if use_original_steps else self.ddim_sigmas
        # select parameters corresponding to the currently considered timestep
        a_t = torch.full((b, 1, 1, 1), alphas[index], device=device)
        a_prev = torch.full((b, 1, 1, 1), alphas_prev[index], device=device)
        sigma_t = torch.full((b, 1, 1, 1), sigmas[index], device=device)
        sqrt_one_minus_at = torch.full((b, 1, 1, 1), sqrt_one_minus_alphas[index],device=device)

        # current prediction for x_0
        if self.model.parameterization != "v":
            pred_x0 = (x - sqrt_one_minus_at * e_t) / a_t.sqrt()
        else:
            pred_x0 = self.model.predict_start_from_z_and_v(x, t, model_output)

        if quantize_denoised:
            pred_x0, _, *_ = self.model.first_stage_model.quantize(pred_x0)

        if dynamic_threshold is not None:
            raise NotImplementedError()

        # direction pointing to x_t
        dir_xt = (1. - a_prev - sigma_t**2).sqrt() * e_t
        noise = sigma_t * noise_like(x.shape, device, repeat_noise) * temperature
        if noise_dropout > 0.:
            noise = torch.nn.functional.dropout(noise, p=noise_dropout)
        x_prev = a_prev.sqrt() * pred_x0 + dir_xt + noise
        return x_prev, pred_x0
=======
                      dynamic_threshold=None, 
                      # PNO specific args
                      enable_grad=False,
                      optimizable_noise_slice=None):
        
        context_manager = torch.enable_grad if enable_grad else torch.no_grad

        with context_manager(): # Add this context manager
            b, *_, device = *x.shape, x.device

        #     if unconditional_conditioning is None or unconditional_guidance_scale == 1.:
        #         model_output = self.model.apply_model(x, t, c)
        #     else:
        #         x_in = torch.cat([x] * 2)
        #         t_in = torch.cat([t] * 2)
        #         if isinstance(c, dict):
        #             assert isinstance(unconditional_conditioning, dict)
        #             c_in = dict()
        #             for k in c:
        #                 if isinstance(c[k], list):
        #                     c_in[k] = [torch.cat([
        #                         unconditional_conditioning[k][i],
        #                         c[k][i]]) for i in range(len(c[k]))]
        #                 else:
        #                     c_in[k] = torch.cat([
        #                             unconditional_conditioning[k],
        #                             c[k]])
        #         elif isinstance(c, list):
        #             c_in = list()
        #             assert isinstance(unconditional_conditioning, list)
        #             for i in range(len(c)):
        #                 c_in.append(torch.cat([unconditional_conditioning[i], c[i]]))
        #         else:
        #             c_in = torch.cat([unconditional_conditioning, c])
        #         model_uncond, model_t = self.model.apply_model(x_in, t_in, c_in).chunk(2)
        #         model_output = model_uncond + unconditional_guidance_scale * (model_t - model_uncond)
            if unconditional_conditioning is None or unconditional_guidance_scale == 1.:
                model_output = self.model.apply_model(x, t, c)
            else:
                x_in = torch.cat([x] * 2)
                t_in = torch.cat([t] * 2)
                
                # Handle the case where c and unconditional_conditioning have different shapes
                if isinstance(c, dict):
                    assert isinstance(unconditional_conditioning, dict)
                    c_in = dict()
                    for k in c:
                        if isinstance(c[k], list):
                            c_in[k] = [torch.cat([
                                unconditional_conditioning[k][i],
                                c[k][i]]) for i in range(len(c[k]))]
                        else:
                            c_in[k] = torch.cat([
                                    unconditional_conditioning[k],
                                    c[k]])
                elif isinstance(c, list):
                    c_in = list()
                    assert isinstance(unconditional_conditioning, list)
                    for i in range(len(c)):
                        c_in.append(torch.cat([unconditional_conditioning[i], c[i]]))
                else:
                    # If shapes don't match, pad the shorter one with zeros
                    if c.shape[1] != unconditional_conditioning.shape[1]:
                        if c.shape[1] > unconditional_conditioning.shape[1]:
                            # Pad unconditional_conditioning
                            pad_size = c.shape[1] - unconditional_conditioning.shape[1]
                            pad = torch.zeros((unconditional_conditioning.shape[0], pad_size, unconditional_conditioning.shape[2]), 
                                            device=unconditional_conditioning.device)
                            unconditional_conditioning = torch.cat([unconditional_conditioning, pad], dim=1)
                        else:
                            # Pad c
                            pad_size = unconditional_conditioning.shape[1] - c.shape[1]
                            pad = torch.zeros((c.shape[0], pad_size, c.shape[2]), device=c.device)
                            c = torch.cat([c, pad], dim=1)
                    c_in = torch.cat([unconditional_conditioning, c])
                
                model_uncond, model_t = self.model.apply_model(x_in, t_in, c_in).chunk(2)
                model_output = model_uncond + unconditional_guidance_scale * (model_t - model_uncond)

            if self.model.parameterization == "v":
                e_t = self.model.predict_eps_from_z_and_v(x, t, model_output)
            else:
                e_t = model_output

            if score_corrector is not None:
                assert self.model.parameterization == "eps", 'not implemented'
                e_t = score_corrector.modify_score(self.model, e_t, x, t, c, **corrector_kwargs)

            alphas = self.model.alphas_cumprod if use_original_steps else self.ddim_alphas
            alphas_prev = self.model.alphas_cumprod_prev if use_original_steps else self.ddim_alphas_prev
            sqrt_one_minus_alphas = self.model.sqrt_one_minus_alphas_cumprod if use_original_steps else self.ddim_sqrt_one_minus_alphas
            sigmas = self.model.ddim_sigmas_for_original_num_steps if use_original_steps else self.ddim_sigmas
            # select parameters corresponding to the currently considered timestep
            a_t = torch.full((b, 1, 1, 1), alphas[index], device=device)
            a_prev = torch.full((b, 1, 1, 1), alphas_prev[index], device=device)
            sigma_t = torch.full((b, 1, 1, 1), sigmas[index], device=device)
            sqrt_one_minus_at = torch.full((b, 1, 1, 1), sqrt_one_minus_alphas[index],device=device)

            # current prediction for x_0
            if self.model.parameterization != "v":
                pred_x0 = (x - sqrt_one_minus_at * e_t) / a_t.sqrt()
            else:
                pred_x0 = self.model.predict_start_from_z_and_v(x, t, model_output)

            if quantize_denoised:
                pred_x0, _, *_ = self.model.first_stage_model.quantize(pred_x0)

            if dynamic_threshold is not None:
                raise NotImplementedError()

            # direction pointing to x_t
            dir_xt = (1. - a_prev - sigma_t**2).sqrt() * e_t
            # Original noise injection:
            # noise = sigma_t * noise_like(x.shape, device, repeat_noise) * temperature
            # if noise_dropout > 0.:
            #     noise = torch.nn.functional.dropout(noise, p=noise_dropout)
            # x_prev = a_prev.sqrt() * pred_x0 + dir_xt + noise
            
            # PNO: noise injection part
            if self.ddim_eta == 0: # DDIM, eta=0 means deterministic (sigma_t is 0 then)
                noise = torch.zeros_like(x)
            elif optimizable_noise_slice is not None and self.ddim_eta > 0:
                # Use optimizable noise if provided and eta > 0. sigma_t is baked into ddim_sigmas.
                # The ddim_sigmas[index] (sigma_t) already has eta factored in.
                # So, optimizable_noise_slice should be N(0,1) and then scaled by sigma_t.
                noise = sigma_t * optimizable_noise_slice * temperature # Scale optimizable noise
            else: # Standard random noise
                noise = sigma_t * noise_like(x.shape, device, repeat_noise) * temperature
            
            if noise_dropout > 0. and optimizable_noise_slice is None: # Apply dropout only to non-optimized random noise
                noise = torch.nn.functional.dropout(noise, p=noise_dropout)

            x_prev = a_prev.sqrt() * pred_x0 + dir_xt + noise
            return x_prev, pred_x0
>>>>>>> 569d7c1d

    @torch.no_grad()
    def encode(self, x0, c, t_enc, use_original_steps=False, return_intermediates=None,
               unconditional_guidance_scale=1.0, unconditional_conditioning=None, callback=None):
        num_reference_steps = self.ddpm_num_timesteps if use_original_steps else self.ddim_timesteps.shape[0]

        assert t_enc <= num_reference_steps
        num_steps = t_enc

        if use_original_steps:
            alphas_next = self.alphas_cumprod[:num_steps]
            alphas = self.alphas_cumprod_prev[:num_steps]
        else:
            alphas_next = self.ddim_alphas[:num_steps]
            alphas = torch.tensor(self.ddim_alphas_prev[:num_steps])

        x_next = x0
        intermediates = []
        inter_steps = []
        for i in tqdm(range(num_steps), desc='Encoding Image'):
            t = torch.full((x0.shape[0],), i, device=self.model.device, dtype=torch.long)
            if unconditional_guidance_scale == 1.:
                noise_pred = self.model.apply_model(x_next, t, c)
            else:
                assert unconditional_conditioning is not None
                e_t_uncond, noise_pred = torch.chunk(
                    self.model.apply_model(torch.cat((x_next, x_next)), torch.cat((t, t)),
                                           torch.cat((unconditional_conditioning, c))), 2)
                noise_pred = e_t_uncond + unconditional_guidance_scale * (noise_pred - e_t_uncond)

            xt_weighted = (alphas_next[i] / alphas[i]).sqrt() * x_next
            weighted_noise_pred = alphas_next[i].sqrt() * (
                    (1 / alphas_next[i] - 1).sqrt() - (1 / alphas[i] - 1).sqrt()) * noise_pred
            x_next = xt_weighted + weighted_noise_pred
            if return_intermediates and i % (
                    num_steps // return_intermediates) == 0 and i < num_steps - 1:
                intermediates.append(x_next)
                inter_steps.append(i)
            elif return_intermediates and i >= num_steps - 2:
                intermediates.append(x_next)
                inter_steps.append(i)
            if callback: callback(i)

        out = {'x_encoded': x_next, 'intermediate_steps': inter_steps}
        if return_intermediates:
            out.update({'intermediates': intermediates})
        return x_next, out

    @torch.no_grad()
    def stochastic_encode(self, x0, t, use_original_steps=False, noise=None):
        # fast, but does not allow for exact reconstruction
        # t serves as an index to gather the correct alphas
        if use_original_steps:
            sqrt_alphas_cumprod = self.sqrt_alphas_cumprod
            sqrt_one_minus_alphas_cumprod = self.sqrt_one_minus_alphas_cumprod
        else:
            sqrt_alphas_cumprod = torch.sqrt(self.ddim_alphas)
            sqrt_one_minus_alphas_cumprod = self.ddim_sqrt_one_minus_alphas

        if noise is None:
            noise = torch.randn_like(x0)
        return (extract_into_tensor(sqrt_alphas_cumprod, t, x0.shape) * x0 +
                extract_into_tensor(sqrt_one_minus_alphas_cumprod, t, x0.shape) * noise)

    @torch.no_grad()
    def decode(self, x_latent, cond, t_start, unconditional_guidance_scale=1.0, unconditional_conditioning=None,
               use_original_steps=False, callback=None):

        timesteps = np.arange(self.ddpm_num_timesteps) if use_original_steps else self.ddim_timesteps
        timesteps = timesteps[:t_start]

        time_range = np.flip(timesteps)
        total_steps = timesteps.shape[0]
        print(f"Running DDIM Sampling with {total_steps} timesteps")

        iterator = tqdm(time_range, desc='Decoding image', total=total_steps)
        x_dec = x_latent
        for i, step in enumerate(iterator):
            index = total_steps - i - 1
            ts = torch.full((x_latent.shape[0],), step, device=x_latent.device, dtype=torch.long)
            x_dec, _ = self.p_sample_ddim(x_dec, cond, ts, index=index, use_original_steps=use_original_steps,
                                          unconditional_guidance_scale=unconditional_guidance_scale,
                                          unconditional_conditioning=unconditional_conditioning)
            if callback: callback(i)
        return x_dec<|MERGE_RESOLUTION|>--- conflicted
+++ resolved
@@ -141,38 +141,6 @@
         device = self.model.betas.device
         b = shape[0]
 
-<<<<<<< HEAD
-        iterator = tqdm(time_range, desc='DDIM Sampler', total=total_steps)
-
-        for i, step in enumerate(iterator):
-            index = total_steps - i - 1
-            print(f"DEBUG: DDIM sampling at step {i}, index {index}, total_steps {total_steps}")
-            ts = torch.full((b,), step, device=device, dtype=torch.long)
-
-            if mask is not None:
-                assert x0 is not None
-                img_orig = self.model.q_sample(x0, ts)  # TODO: deterministic forward pass?
-                img = img_orig * mask + (1. - mask) * img
-
-            if ucg_schedule is not None:
-                assert len(ucg_schedule) == len(time_range)
-                unconditional_guidance_scale = ucg_schedule[i]
-
-            outs = self.p_sample_ddim(img, cond, ts, index=index, use_original_steps=ddim_use_original_steps,
-                                      quantize_denoised=quantize_denoised, temperature=temperature,
-                                      noise_dropout=noise_dropout, score_corrector=score_corrector,
-                                      corrector_kwargs=corrector_kwargs,
-                                      unconditional_guidance_scale=unconditional_guidance_scale,
-                                      unconditional_conditioning=unconditional_conditioning,
-                                      dynamic_threshold=dynamic_threshold)
-            img, pred_x0 = outs
-            if callback: callback(i)
-            if img_callback: img_callback(pred_x0, i)
-
-            if index % log_every_t == 0 or index == total_steps - 1:
-                intermediates['x_inter'].append(img)
-                intermediates['pred_x0'].append(pred_x0)
-=======
         
         context_manager = torch.enable_grad if enable_grad else torch.no_grad
         with context_manager(): # Add this context manager
@@ -235,7 +203,6 @@
                 if index % log_every_t == 0 or index == total_steps - 1:
                     intermediates['x_inter'].append(img)
                     intermediates['pred_x0'].append(pred_x0)
->>>>>>> 569d7c1d
 
         return img, intermediates
 
@@ -243,82 +210,6 @@
     def p_sample_ddim(self, x, c, t, index, repeat_noise=False, use_original_steps=False, quantize_denoised=False,
                       temperature=1., noise_dropout=0., score_corrector=None, corrector_kwargs=None,
                       unconditional_guidance_scale=1., unconditional_conditioning=None,
-<<<<<<< HEAD
-                      dynamic_threshold=None, timestep_fraction=None):
-        b, *_, device = *x.shape, x.device
-
-        # Calculate timestep fraction for conditioning
-        total_steps = self.ddpm_num_timesteps if use_original_steps else self.ddim_timesteps.shape[0]
-        timestep_fraction = float(index) / float(total_steps - 1)  # Normalize to [0, 1]
-
-        if unconditional_conditioning is None or unconditional_guidance_scale == 1.:
-            # Pass timestep fraction to the model's apply_model function
-            model_output = self.model.apply_model(x, t, c, timestep_fraction=timestep_fraction)
-        else:
-            print("We get in here 2")
-            x_in = torch.cat([x] * 2)
-            t_in = torch.cat([t] * 2)
-            if isinstance(c, dict):
-                assert isinstance(unconditional_conditioning, dict)
-                c_in = dict()
-                for k in c:
-                    if isinstance(c[k], list):
-                        c_in[k] = [torch.cat([
-                            unconditional_conditioning[k][i],
-                            c[k][i]]) for i in range(len(c[k]))]
-                    else:
-                        c_in[k] = torch.cat([
-                                unconditional_conditioning[k],
-                                c[k]])
-            elif isinstance(c, list):
-                c_in = list()
-                assert isinstance(unconditional_conditioning, list)
-                for i in range(len(c)):
-                    c_in.append(torch.cat([unconditional_conditioning[i], c[i]]))
-            else:
-                c_in = torch.cat([unconditional_conditioning, c])
-            model_uncond, model_t = self.model.apply_model(x_in, t_in, c_in, timestep_fraction=timestep_fraction).chunk(2)
-            model_output = model_uncond + unconditional_guidance_scale * (model_t - model_uncond)
-
-        if self.model.parameterization == "v":
-            e_t = self.model.predict_eps_from_z_and_v(x, t, model_output)
-        else:
-            e_t = model_output
-
-        if score_corrector is not None:
-            assert self.model.parameterization == "eps", 'not implemented'
-            e_t = score_corrector.modify_score(self.model, e_t, x, t, c, **corrector_kwargs)
-
-        alphas = self.model.alphas_cumprod if use_original_steps else self.ddim_alphas
-        alphas_prev = self.model.alphas_cumprod_prev if use_original_steps else self.ddim_alphas_prev
-        sqrt_one_minus_alphas = self.model.sqrt_one_minus_alphas_cumprod if use_original_steps else self.ddim_sqrt_one_minus_alphas
-        sigmas = self.model.ddim_sigmas_for_original_num_steps if use_original_steps else self.ddim_sigmas
-        # select parameters corresponding to the currently considered timestep
-        a_t = torch.full((b, 1, 1, 1), alphas[index], device=device)
-        a_prev = torch.full((b, 1, 1, 1), alphas_prev[index], device=device)
-        sigma_t = torch.full((b, 1, 1, 1), sigmas[index], device=device)
-        sqrt_one_minus_at = torch.full((b, 1, 1, 1), sqrt_one_minus_alphas[index],device=device)
-
-        # current prediction for x_0
-        if self.model.parameterization != "v":
-            pred_x0 = (x - sqrt_one_minus_at * e_t) / a_t.sqrt()
-        else:
-            pred_x0 = self.model.predict_start_from_z_and_v(x, t, model_output)
-
-        if quantize_denoised:
-            pred_x0, _, *_ = self.model.first_stage_model.quantize(pred_x0)
-
-        if dynamic_threshold is not None:
-            raise NotImplementedError()
-
-        # direction pointing to x_t
-        dir_xt = (1. - a_prev - sigma_t**2).sqrt() * e_t
-        noise = sigma_t * noise_like(x.shape, device, repeat_noise) * temperature
-        if noise_dropout > 0.:
-            noise = torch.nn.functional.dropout(noise, p=noise_dropout)
-        x_prev = a_prev.sqrt() * pred_x0 + dir_xt + noise
-        return x_prev, pred_x0
-=======
                       dynamic_threshold=None, 
                       # PNO specific args
                       enable_grad=False,
@@ -453,7 +344,6 @@
 
             x_prev = a_prev.sqrt() * pred_x0 + dir_xt + noise
             return x_prev, pred_x0
->>>>>>> 569d7c1d
 
     @torch.no_grad()
     def encode(self, x0, c, t_enc, use_original_steps=False, return_intermediates=None,
