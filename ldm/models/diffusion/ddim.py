--- conflicted
+++ resolved
@@ -210,7 +210,6 @@
     def p_sample_ddim(self, x, c, t, index, repeat_noise=False, use_original_steps=False, quantize_denoised=False,
                       temperature=1., noise_dropout=0., score_corrector=None, corrector_kwargs=None,
                       unconditional_guidance_scale=1., unconditional_conditioning=None,
-<<<<<<< HEAD
                       dynamic_threshold=None, 
                       # PNO specific args
                       enable_grad=False,
@@ -221,11 +220,39 @@
         with context_manager(): # Add this context manager
             b, *_, device = *x.shape, x.device
 
+        #     if unconditional_conditioning is None or unconditional_guidance_scale == 1.:
+        #         model_output = self.model.apply_model(x, t, c)
+        #     else:
+        #         x_in = torch.cat([x] * 2)
+        #         t_in = torch.cat([t] * 2)
+        #         if isinstance(c, dict):
+        #             assert isinstance(unconditional_conditioning, dict)
+        #             c_in = dict()
+        #             for k in c:
+        #                 if isinstance(c[k], list):
+        #                     c_in[k] = [torch.cat([
+        #                         unconditional_conditioning[k][i],
+        #                         c[k][i]]) for i in range(len(c[k]))]
+        #                 else:
+        #                     c_in[k] = torch.cat([
+        #                             unconditional_conditioning[k],
+        #                             c[k]])
+        #         elif isinstance(c, list):
+        #             c_in = list()
+        #             assert isinstance(unconditional_conditioning, list)
+        #             for i in range(len(c)):
+        #                 c_in.append(torch.cat([unconditional_conditioning[i], c[i]]))
+        #         else:
+        #             c_in = torch.cat([unconditional_conditioning, c])
+        #         model_uncond, model_t = self.model.apply_model(x_in, t_in, c_in).chunk(2)
+        #         model_output = model_uncond + unconditional_guidance_scale * (model_t - model_uncond)
             if unconditional_conditioning is None or unconditional_guidance_scale == 1.:
                 model_output = self.model.apply_model(x, t, c)
             else:
                 x_in = torch.cat([x] * 2)
                 t_in = torch.cat([t] * 2)
+                
+                # Handle the case where c and unconditional_conditioning have different shapes
                 if isinstance(c, dict):
                     assert isinstance(unconditional_conditioning, dict)
                     c_in = dict()
@@ -244,7 +271,21 @@
                     for i in range(len(c)):
                         c_in.append(torch.cat([unconditional_conditioning[i], c[i]]))
                 else:
+                    # If shapes don't match, pad the shorter one with zeros
+                    if c.shape[1] != unconditional_conditioning.shape[1]:
+                        if c.shape[1] > unconditional_conditioning.shape[1]:
+                            # Pad unconditional_conditioning
+                            pad_size = c.shape[1] - unconditional_conditioning.shape[1]
+                            pad = torch.zeros((unconditional_conditioning.shape[0], pad_size, unconditional_conditioning.shape[2]), 
+                                            device=unconditional_conditioning.device)
+                            unconditional_conditioning = torch.cat([unconditional_conditioning, pad], dim=1)
+                        else:
+                            # Pad c
+                            pad_size = unconditional_conditioning.shape[1] - c.shape[1]
+                            pad = torch.zeros((c.shape[0], pad_size, c.shape[2]), device=c.device)
+                            c = torch.cat([c, pad], dim=1)
                     c_in = torch.cat([unconditional_conditioning, c])
+                
                 model_uncond, model_t = self.model.apply_model(x_in, t_in, c_in).chunk(2)
                 model_output = model_uncond + unconditional_guidance_scale * (model_t - model_uncond)
 
@@ -303,92 +344,6 @@
 
             x_prev = a_prev.sqrt() * pred_x0 + dir_xt + noise
             return x_prev, pred_x0
-=======
-                      dynamic_threshold=None):
-        b, *_, device = *x.shape, x.device
-
-        if unconditional_conditioning is None or unconditional_guidance_scale == 1.:
-            model_output = self.model.apply_model(x, t, c)
-        else:
-            x_in = torch.cat([x] * 2)
-            t_in = torch.cat([t] * 2)
-            
-            # Handle the case where c and unconditional_conditioning have different shapes
-            if isinstance(c, dict):
-                assert isinstance(unconditional_conditioning, dict)
-                c_in = dict()
-                for k in c:
-                    if isinstance(c[k], list):
-                        c_in[k] = [torch.cat([
-                            unconditional_conditioning[k][i],
-                            c[k][i]]) for i in range(len(c[k]))]
-                    else:
-                        c_in[k] = torch.cat([
-                                unconditional_conditioning[k],
-                                c[k]])
-            elif isinstance(c, list):
-                c_in = list()
-                assert isinstance(unconditional_conditioning, list)
-                for i in range(len(c)):
-                    c_in.append(torch.cat([unconditional_conditioning[i], c[i]]))
-            else:
-                # If shapes don't match, pad the shorter one with zeros
-                if c.shape[1] != unconditional_conditioning.shape[1]:
-                    if c.shape[1] > unconditional_conditioning.shape[1]:
-                        # Pad unconditional_conditioning
-                        pad_size = c.shape[1] - unconditional_conditioning.shape[1]
-                        pad = torch.zeros((unconditional_conditioning.shape[0], pad_size, unconditional_conditioning.shape[2]), 
-                                        device=unconditional_conditioning.device)
-                        unconditional_conditioning = torch.cat([unconditional_conditioning, pad], dim=1)
-                    else:
-                        # Pad c
-                        pad_size = unconditional_conditioning.shape[1] - c.shape[1]
-                        pad = torch.zeros((c.shape[0], pad_size, c.shape[2]), device=c.device)
-                        c = torch.cat([c, pad], dim=1)
-                c_in = torch.cat([unconditional_conditioning, c])
-            
-            model_uncond, model_t = self.model.apply_model(x_in, t_in, c_in).chunk(2)
-            model_output = model_uncond + unconditional_guidance_scale * (model_t - model_uncond)
-
-        if self.model.parameterization == "v":
-            e_t = self.model.predict_eps_from_z_and_v(x, t, model_output)
-        else:
-            e_t = model_output
-
-        if score_corrector is not None:
-            assert self.model.parameterization == "eps", 'not implemented'
-            e_t = score_corrector.modify_score(self.model, e_t, x, t, c, **corrector_kwargs)
-
-        alphas = self.model.alphas_cumprod if use_original_steps else self.ddim_alphas
-        alphas_prev = self.model.alphas_cumprod_prev if use_original_steps else self.ddim_alphas_prev
-        sqrt_one_minus_alphas = self.model.sqrt_one_minus_alphas_cumprod if use_original_steps else self.ddim_sqrt_one_minus_alphas
-        sigmas = self.model.ddim_sigmas_for_original_num_steps if use_original_steps else self.ddim_sigmas
-        # select parameters corresponding to the currently considered timestep
-        a_t = torch.full((b, 1, 1, 1), alphas[index], device=device)
-        a_prev = torch.full((b, 1, 1, 1), alphas_prev[index], device=device)
-        sigma_t = torch.full((b, 1, 1, 1), sigmas[index], device=device)
-        sqrt_one_minus_at = torch.full((b, 1, 1, 1), sqrt_one_minus_alphas[index],device=device)
-
-        # current prediction for x_0
-        if self.model.parameterization != "v":
-            pred_x0 = (x - sqrt_one_minus_at * e_t) / a_t.sqrt()
-        else:
-            pred_x0 = self.model.predict_start_from_z_and_v(x, t, model_output)
-
-        if quantize_denoised:
-            pred_x0, _, *_ = self.model.first_stage_model.quantize(pred_x0)
-
-        if dynamic_threshold is not None:
-            raise NotImplementedError()
-
-        # direction pointing to x_t
-        dir_xt = (1. - a_prev - sigma_t**2).sqrt() * e_t
-        noise = sigma_t * noise_like(x.shape, device, repeat_noise) * temperature
-        if noise_dropout > 0.:
-            noise = torch.nn.functional.dropout(noise, p=noise_dropout)
-        x_prev = a_prev.sqrt() * pred_x0 + dir_xt + noise
-        return x_prev, pred_x0
->>>>>>> 69720e52
 
     @torch.no_grad()
     def encode(self, x0, c, t_enc, use_original_steps=False, return_intermediates=None,
